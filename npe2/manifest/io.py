<<<<<<< HEAD
from typing import List, Optional
=======
from enum import Enum
from typing import List, Tuple
>>>>>>> 0da17654

from pydantic import BaseModel, Extra, Field, validator

from .._types import ReaderFunction
from .utils import Executable


class ReaderContribution(BaseModel, Executable[Optional[ReaderFunction]]):
    command: str = Field(
        ..., description="Identifier of the command providing `napari_get_reader`."
    )
    filename_patterns: List[str] = Field(
        default_factory=list,
        description="List of filename patterns (for fnmatch) that this reader can "
        "accept. Reader will be tried only if `fnmatch(filename, pattern) == True`",
    )
    accepts_directories: bool = Field(
        False, description="Whether this reader accepts directories"
    )

    class Config:
        extra = Extra.forbid


class LayerType(str, Enum):
    image = "image"
    labels = "labels"
    points = "points"
    shapes = "shapes"
    surface = "surface"
    tracks = "tracks"
    vectors = "vectors"


class LayerTypeConstraint(BaseModel):
    """Layer type constraints.

    A writer plugin can declare that it will write 0 or more layers of a
    specific type.

    For example:

    ```
        image      Write exactly 1 image layer.
        image?     Write 0 or 1 image layes.
        image+     Write 1 or more image layers.
        image*     Write 0 or more image layers.
        image{k}   Write exactly k image layres.
        image{m,n} Write between m and n layers (inclusive range). Must have m<=n.
    ```

    When a type is not present in the list of constraints, that
    corresponds to a writer that is not compatible with that type.

    For example, a writer declaring:

    ```
        layer_types=["image+", "points*"]
    ```

    would not be selected when trying to write an `image` and a `vector`
    layer because the above only works for cases with 0 `vector` layers.

    Note that just because a writer declares compatibility with a layer
    type does not mean it actually writes that type.  In the example
    above, the writer might accept a set of layers containing `image`s and
    `point`s, but the write command might just ignore the `point` layers
    """

    layer_type: LayerType
    bounds: Tuple[int, int] = Field(
        ...,
        description="This writer consumes between bounds[0] and bounds[1] "
        "layers of `layer_type`",
    )

    @validator("bounds")
    def check_bounds(cls, v):
        mn, mx = v
        assert mn >= 0, "min must be >= 0"
        assert mx > mn, "max must be > min"
        return v

    @classmethod
    def zero(cls, layer_type: LayerType) -> "LayerTypeConstraint":
        return cls(layer_type=layer_type, bounds=(0, 1))

    def is_zero(self) -> bool:
        return self.bounds == (0, 1)

    def max(self) -> int:
        return max(0, self.bounds[1] - 1)

    @classmethod
    def from_str(cls, expr: str) -> "LayerTypeConstraint":
        """Parse layer-type constraint expressions.

        These have the form '<layer_type><range>' where <range> is one of:
        '?', '+', '*', '{k}', '{m,n}'.

        '?' means 0 or 1.
        '+' means 1 or more.
        '*' means 0 or more.
        '{k}' means exactly k.
        '{m,n}' means between m and n (inclusive).
        """
        # Writers won't accept more than this number of layers.
        MAX_LAYERS = 1 << 32

        def parse(expr):
            if expr.endswith("?"):
                return (0, 2), LayerType(expr[:-1])
            elif expr.endswith("+"):
                return (1, MAX_LAYERS), LayerType(expr[:-1])
            elif expr.endswith("*"):
                return (0, MAX_LAYERS), LayerType(expr[:-1])
            elif expr.endswith("}"):
                rest, _, range_expr = expr[:-1].rpartition("{")
                if "," in range_expr:
                    m, n = range_expr.split(",")
                    return (int(m), int(n) + 1), LayerType(rest)
                else:
                    k = int(range_expr)
                    return (k, k + 1), LayerType(rest)
            else:
                return (1, 2), LayerType(expr)

        bounds, lt = parse(expr)
        return cls(layer_type=lt, bounds=bounds)


class WriterContribution(BaseModel):
    command: str = Field(
        ..., description="Identifier of the command providing a writer."
    )
    layer_types: List[str] = Field(
        ...,
        description="List of layer type constraints.",
    )
    filename_extensions: List[str] = Field(
        default_factory=list,
        description="List of filename extensions compatible with this writer.",
    )
    name: str = Field(
        default="",
        description="Brief text used to describe this writer when presented.",
    )

    def layer_type_constraints(self) -> List[LayerTypeConstraint]:
        spec = [LayerTypeConstraint.from_str(lt) for lt in self.layer_types]
        unspecified_types = set(LayerType) - {lt.layer_type for lt in spec}
        return spec + [LayerTypeConstraint.zero(lt) for lt in unspecified_types]

    def __hash__(self):
        return hash(
            (
                self.command,
                str(self.layer_types),
                str(self.filename_extensions),
                self.name,
            )
        )

    class Config:
        extra = Extra.forbid

    @validator("layer_types")
    def _parsable_layer_type_expr(cls, layer_types: List[str]) -> List[str]:
        try:
            # a successful parse means the string is valid
            for lt in layer_types:
                LayerTypeConstraint.from_str(lt)
        except Exception as e:
            raise ValueError(f"Could not parse layer_types: {layer_types}. {e}") from e
        return layer_types

    @validator("layer_types")
    def _nonempty_layer_types(cls, layer_types: List[str]) -> List[str]:
        """If layer_types is empty, raise a ValueError."""
        if not layer_types:
            raise ValueError("layer_types must not be empty")
        return layer_types

    @validator("layer_types")
    def _layer_types_unique(cls, layer_types: List[str]) -> List[str]:
        """Each layer type can be refered to at most once."""
        from collections import Counter

        c = Counter(LayerTypeConstraint.from_str(lt).layer_type for lt in layer_types)
        if any(c[lt] > 1 for lt in c):
            raise ValueError(f"Duplicate layer type in {layer_types}")
        return layer_types

    @validator("filename_extensions")
    def _coerce_common_glob_patterns(cls, exts: List[str]) -> List[str]:
        """If any of the listed extensions are common glob patterns, replace the
        list with one of all extensions.

        Coercions:
        1. File extensions beginning with '*' have their leading '*' removed.
        2. File extensions lacking a leading '.' have a leading '.' added.

        Rules:
        3. File extensions must start with '.' or '*.'
        4. File extensions must be at least two characters long.
        """

        exts = [f".{e.lstrip('*.')}" for e in exts]

        if any(len(e) < 2 for e in exts):
            raise ValueError(
                "Invalid file extension: Must have one character past the '.'"
            )
        return exts<|MERGE_RESOLUTION|>--- conflicted
+++ resolved
@@ -1,9 +1,5 @@
-<<<<<<< HEAD
-from typing import List, Optional
-=======
 from enum import Enum
-from typing import List, Tuple
->>>>>>> 0da17654
+from typing import List, Optional, Tuple
 
 from pydantic import BaseModel, Extra, Field, validator
 
