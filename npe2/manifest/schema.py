--- conflicted
+++ resolved
@@ -292,35 +292,32 @@
     ) -> Iterator[DiscoverResults]:
         """Discover manifests in the environment.
 
-<<<<<<< HEAD
+        This function searches for installed python packages with a matching
+        entry point group and then attempts to resolve the manifest file.
+
+        The manifest file should be specified in the plugin's `setup.cfg` or
+        `setup.py` file using the [entry point group][1]: "napari.manifest".
+        For example, this would be the section for a plugin "npe-tester" with
+        "napari.yaml" as the manifest file:
+
+        ```cfg
+        [options.entry_points]
+        napari.manifest =
+            npe2-tester = npe2_tester:napari.yaml
+        ```
+
+        The manifest file is specified relative to the submodule root path.
+        So for the example it will be loaded from:
+        `<path/to/npe2-tester>/napari.yaml`.
+
+        [1]: https://packaging.python.org/specifications/entry-points/
+
         Parameters
         ----------
         entry_point_group : str, optional
             name of entry point group to discover, by default 'napari.manifest'
         paths : Sequence[str], optional
             sequ, by default ()
-
-=======
-        This function searches for installed python packages with a matching
-        entry point group and then attempts to resolve the manifest file.
-
-        The manifest file should be specified in the plugin's `setup.cfg` or
-        `setup.py` file using the [entry point group][1]: "napari.manifest".
-        For example, this would be the section for a plugin "npe-tester" with
-        "napari.yaml" as the manifest file:
-
-        ```cfg
-        [options.entry_points]
-        napari.manifest =
-            npe2-tester = npe2_tester:napari.yaml
-        ```
-
-        The manifest file is specified relative to the submodule root path.
-        So for the example it will be loaded from:
-        `<path/to/npe2-tester>/napari.yaml`.
-
-        [1]: https://packaging.python.org/specifications/entry-points/
->>>>>>> 0da17654
 
         Yields
         ------
@@ -332,7 +329,6 @@
         except ImportError:
             from importlib_metadata import distributions  # type: ignore
 
-<<<<<<< HEAD
         with temporary_path_additions(paths):
             for dist in distributions():
                 for ep in dist.entry_points:
@@ -351,26 +347,6 @@
                             % (entry_point_group, ep.value, e)
                         )
                         yield DiscoverResults(None, ep, e)
-=======
-        logger.debug("Discovering npe2 plugin manifests.")
-        for dist in distributions():
-            for ep in dist.entry_points:
-                if ep.group != entry_point_group:
-                    continue
-                try:
-                    pm = cls._from_entrypoint(ep)
-                    pm._populate_missing_meta(dist.metadata)
-                    yield DiscoverResults(pm, None, None)
-                except ValidationError as e:
-                    logger.warning(msg=f"Invalid schema {ep.value!r}")
-                    yield DiscoverResults(None, ep, e)
-                except Exception as e:
-                    logger.warning(
-                        "%s -> %r could not be imported: %s"
-                        % (entry_point_group, ep.value, e)
-                    )
-                    yield DiscoverResults(None, ep, e)
->>>>>>> 0da17654
 
     @classmethod
     def _from_entrypoint(cls, entry_point: EntryPoint) -> PluginManifest:
