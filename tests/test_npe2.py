--- conflicted
+++ resolved
@@ -28,32 +28,17 @@
 
 def test_discover_empty():
     # sanity check to make sure sample_plugin must be in path
-<<<<<<< HEAD
     manifests = list(
-        result.manifest for result in PluginManifest.discover() if result.manifest
+        result.manifest.name for result in PluginManifest.discover() if result.manifest
     )
-    names = [m.name for m in manifests]
-    assert "my_plugin" not in names
+    assert "my_plugin" not in manifests
 
 
 def test_discover(uses_sample_plugin):
     manifests = list(
-        result.manifest for result in PluginManifest.discover() if result.manifest
+        result.manifest.name for result in PluginManifest.discover() if result.manifest
     )
-    names = [m.name for m in manifests]
-    assert "my_plugin" in names
-=======
-    manifests_and_errors = list(PluginManifest.discover())
-    assert len(manifests_and_errors) == 0
-
-
-def test_discover(uses_sample_plugin):
-    manifests_errors = list(PluginManifest.discover())
-    assert len(manifests_errors) == 1
-    [(manifest, entrypoint, error)] = manifests_errors
-    assert manifest is not None
-    assert manifest.name == "my_plugin"
->>>>>>> a76c3d72
+    assert "my_plugin" in manifests
 
 
 def test_plugin_manager(uses_sample_plugin):
@@ -125,7 +110,6 @@
     data["invalid_extra_name"] = data["contributions"]
     del data["contributions"]
     return data
-<<<<<<< HEAD
 
 
 @pytest.mark.parametrize(
@@ -170,43 +154,5 @@
     # make sure the data is a copy as we'll mutate it
     data = json.loads(pm.json(exclude_unset=True))
     mutator(data)
-=======
-
-
-@pytest.mark.parametrize(
-    "mutator",
-    [
-        _mutator_1,
-        _mutator_2,
-        _mutator_3,
-        _mutator_4,
-        _mutator_no_contributes_extra_field,
-    ],
-)
-def test_invalid(mutator, uses_sample_plugin):
-
-    result = list(PluginManifest.discover())[0]
-    assert result.error is None
-    assert result.manifest is not None
-    pm = result.manifest
-    data = json.loads(pm.json(exclude_unset=True))
-    mutator(data)
-    with pytest.raises(ValidationError):
-        PluginManifest(**data)
-
-
-@pytest.mark.parametrize(
-    "mutator",
-    [_valid_mutator_no_contributions, _valid_mutator_no_contributions_None],
-)
-def test_valid_mutations(mutator, uses_sample_plugin):
-
-    assert mutator.__name__.startswith("_valid")
-
-    pm = list(PluginManifest.discover())[0]
-    # make sure the data is a copy as we'll mutate it
-    data = json.loads(pm.json(exclude_unset=True))
-    mutator(data)
->>>>>>> a76c3d72
 
     PluginManifest(**data)