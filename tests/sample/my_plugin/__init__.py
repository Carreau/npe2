--- conflicted
+++ resolved
@@ -1,14 +1,12 @@
-<<<<<<< HEAD
-from npe2 import PluginContext
-=======
 from typing import Any, Dict, List, Optional, Tuple
 
 from pydantic import BaseModel
 
+from npe2 import PluginContext
+
 
 def activate(context):
-    from npe2 import register_command
->>>>>>> 0da17654
+    pass
 
 
 def activate(context: PluginContext):
@@ -25,11 +23,7 @@
         def read(path):
             return [(None,)]
 
-<<<<<<< HEAD
         return read
-=======
-def get_reader(path):
-    ...
 
 
 def writer_function(path: str, layer_data: List[Tuple[Any, Dict, str]]) -> List[str]:
@@ -51,5 +45,4 @@
 
     Arg(data=layer_data, meta=meta)
 
-    return None
->>>>>>> 0da17654
+    return None